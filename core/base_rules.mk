--- conflicted
+++ resolved
@@ -299,19 +299,7 @@
 ## Module installation rule
 ###########################################################
 
-<<<<<<< HEAD
-# Some hosts do not have ACP; override the LOCAL version if that's the case.
-ifneq ($(strip $(HOST_ACP_UNAVAILABLE)),)
-  LOCAL_ACP_UNAVAILABLE := $(strip $(HOST_ACP_UNAVAILABLE))
-endif
-
 ifneq (true,$(LOCAL_UNINSTALLABLE_MODULE))
-  # Define a copy rule to install the module.
-  # acp and libraries that it uses can't use acp for
-  # installation;  hence, LOCAL_ACP_UNAVAILABLE.
-=======
-ifndef LOCAL_UNINSTALLABLE_MODULE
->>>>>>> cdaf748e
 $(LOCAL_INSTALLED_MODULE): PRIVATE_POST_INSTALL_CMD := $(LOCAL_POST_INSTALL_CMD)
 $(LOCAL_INSTALLED_MODULE): $(LOCAL_BUILT_MODULE)
 	@echo "Install: $@"
