#
# Copyright (C) 2008 The Android Open Source Project
#
# Licensed under the Apache License, Version 2.0 (the "License");
# you may not use this file except in compliance with the License.
# You may obtain a copy of the License at
#
#      http://www.apache.org/licenses/LICENSE-2.0
#
# Unless required by applicable law or agreed to in writing, software
# distributed under the License is distributed on an "AS IS" BASIS,
# WITHOUT WARRANTIES OR CONDITIONS OF ANY KIND, either express or implied.
# See the License for the specific language governing permissions and
# limitations under the License.
#

#
# Handle various build version information.
#
# Guarantees that the following are defined:
#     PLATFORM_VERSION
#     PLATFORM_SDK_VERSION
#     PLATFORM_VERSION_CODENAME
#     DEFAULT_APP_TARGET_SDK
#     BUILD_ID
#     BUILD_NUMBER
#     BUILD_DATETIME
#     PLATFORM_SECURITY_PATCH
#

# Look for an optional file containing overrides of the defaults,
# but don't cry if we don't find it.  We could just use -include, but
# the build.prop target also wants INTERNAL_BUILD_ID_MAKEFILE to be set
# if the file exists.
#
INTERNAL_BUILD_ID_MAKEFILE := $(wildcard $(BUILD_SYSTEM)/build_id.mk)
ifneq "" "$(INTERNAL_BUILD_ID_MAKEFILE)"
  include $(INTERNAL_BUILD_ID_MAKEFILE)
endif

ifeq "" "$(PLATFORM_VERSION)"
  # This is the canonical definition of the platform version,
  # which is the version that we reveal to the end user.
  # Update this value when the platform version changes (rather
  # than overriding it somewhere else).  Can be an arbitrary string.
<<<<<<< HEAD
  PLATFORM_VERSION := O
=======

  # When you add a new PLATFORM_VERSION which will result in a new
  # PLATFORM_SDK_VERSION please ensure you add a corresponding isAtLeast*
  # method in the following java file:
  # frameworks/support/compat/gingerbread/android/support/v4/os/BuildCompat.java

  # When you change PLATFORM_VERSION for a given PLATFORM_SDK_VERSION
  # please add that PLATFORM_VERSION to the following text file:
  # cts/tests/tests/os/assets/platform_versions.txt
  PLATFORM_VERSION := 7.1.2
>>>>>>> 6ff975bc
endif

ifeq "" "$(PLATFORM_SDK_VERSION)"
  # This is the canonical definition of the SDK version, which defines
  # the set of APIs and functionality available in the platform.  It
  # is a single integer that increases monotonically as updates to
  # the SDK are released.  It should only be incremented when the APIs for
  # the new release are frozen (so that developers don't write apps against
  # intermediate builds).  During development, this number remains at the
  # SDK version the branch is based on and PLATFORM_VERSION_CODENAME holds
  # the code-name of the new development work.

  # When you change PLATFORM_SDK_VERSION please ensure you also update the
  # corresponding methods for isAtLeast* in the following java file:
<<<<<<< HEAD
  # platform/frameworks/support/compat/gingerbread/android/support/v4/os/BuildCompat.java
=======
  # frameworks/support/compat/gingerbread/android/support/v4/os/BuildCompat.java

  # When you increment the PLATFORM_SDK_VERSION please ensure you also
  # clear out the following text file of all older PLATFORM_VERSION's:
  # cts/tests/tests/os/assets/platform_versions.txt
>>>>>>> 6ff975bc
  PLATFORM_SDK_VERSION := 25
endif

ifeq "" "$(PLATFORM_JACK_MIN_SDK_VERSION)"
  # This is definition of the min SDK version given to Jack for the current
  # platform. For released version it should be the same as
  # PLATFORM_SDK_VERSION. During development, this number may be incremented
  # before PLATFORM_SDK_VERSION if the plateform starts to add new java
  # language supports.
  PLATFORM_JACK_MIN_SDK_VERSION := 25
endif

ifeq "" "$(PLATFORM_VERSION_CODENAME)"
  # This is the current development code-name, if the build is not a final
  # release build.  If this is a final release build, it is simply "REL".
  PLATFORM_VERSION_CODENAME := O

  # This is all of the development codenames that are active.  Should be either
  # the same as PLATFORM_VERSION_CODENAME or a comma-separated list of additional
  # codenames after PLATFORM_VERSION_CODENAME.
  PLATFORM_VERSION_ALL_CODENAMES := $(PLATFORM_VERSION_CODENAME)
endif

ifeq "REL" "$(PLATFORM_VERSION_CODENAME)"
  PLATFORM_PREVIEW_SDK_VERSION := 0
else
  ifeq "" "$(PLATFORM_PREVIEW_SDK_VERSION)"
    # This is the definition of a preview SDK version over and above the current
    # platform SDK version. Unlike the platform SDK version, a higher value
    # for preview SDK version does NOT mean that all prior preview APIs are
    # included. Packages reading this value to determine compatibility with
    # known APIs should check that this value is precisely equal to the preview
    # SDK version the package was built for, otherwise it should fall back to
    # assuming the device can only support APIs as of the previous official
    # public release.
    # This value will always be 0 for release builds.
    PLATFORM_PREVIEW_SDK_VERSION := 1
  endif
endif

ifeq "" "$(DEFAULT_APP_TARGET_SDK)"
  # This is the default minSdkVersion and targetSdkVersion to use for
  # all .apks created by the build system.  It can be overridden by explicitly
  # setting these in the .apk's AndroidManifest.xml.  It is either the code
  # name of the development build or, if this is a release build, the official
  # SDK version of this release.
  ifeq "REL" "$(PLATFORM_VERSION_CODENAME)"
    DEFAULT_APP_TARGET_SDK := $(PLATFORM_SDK_VERSION)
  else
    DEFAULT_APP_TARGET_SDK := $(PLATFORM_VERSION_CODENAME)
  endif
endif

ifeq "" "$(PLATFORM_SECURITY_PATCH)"
    #  Used to indicate the security patch that has been applied to the device.
    #  It must signify that the build includes all security patches issued up through the designated Android Public Security Bulletin.
    #  It must be of the form "YYYY-MM-DD" on production devices.
    #  It must match one of the Android Security Patch Level strings of the Public Security Bulletins.
    #  If there is no $PLATFORM_SECURITY_PATCH set, keep it empty.
      PLATFORM_SECURITY_PATCH := 2017-01-05
endif

ifeq "" "$(PLATFORM_BASE_OS)"
  # Used to indicate the base os applied to the device.
  # Can be an arbitrary string, but must be a single word.
  #
  # If there is no $PLATFORM_BASE_OS set, keep it empty.
  PLATFORM_BASE_OS :=
endif

ifeq "" "$(BUILD_ID)"
  # Used to signify special builds.  E.g., branches and/or releases,
  # like "M5-RC7".  Can be an arbitrary string, but must be a single
  # word and a valid file name.
  #
  # If there is no BUILD_ID set, make it obvious.
  BUILD_ID := UNKNOWN
endif

ifeq "" "$(BUILD_DATETIME)"
  # Used to reproduce builds by setting the same time. Must be the number
  # of seconds since the Epoch.
  BUILD_DATETIME := $(shell date +%s)
endif

ifneq (,$(findstring Darwin,$(shell uname -sm)))
DATE := date -r $(BUILD_DATETIME)
else
DATE := date -d @$(BUILD_DATETIME)
endif

ifeq "" "$(BUILD_NUMBER)"
  # BUILD_NUMBER should be set to the source control value that
  # represents the current state of the source code.  E.g., a
  # perforce changelist number or a git hash.  Can be an arbitrary string
  # (to allow for source control that uses something other than numbers),
  # but must be a single word and a valid file name.
  #
  # If no BUILD_NUMBER is set, create a useful "I am an engineering build
  # from this date/time" value.  Make it start with a non-digit so that
  # anyone trying to parse it as an integer will probably get "0".
  BUILD_NUMBER := eng.$(shell echo $${USER:0:6}).$(shell $(DATE) +%Y%m%d.%H%M%S)
endif<|MERGE_RESOLUTION|>--- conflicted
+++ resolved
@@ -43,9 +43,6 @@
   # which is the version that we reveal to the end user.
   # Update this value when the platform version changes (rather
   # than overriding it somewhere else).  Can be an arbitrary string.
-<<<<<<< HEAD
-  PLATFORM_VERSION := O
-=======
 
   # When you add a new PLATFORM_VERSION which will result in a new
   # PLATFORM_SDK_VERSION please ensure you add a corresponding isAtLeast*
@@ -55,8 +52,7 @@
   # When you change PLATFORM_VERSION for a given PLATFORM_SDK_VERSION
   # please add that PLATFORM_VERSION to the following text file:
   # cts/tests/tests/os/assets/platform_versions.txt
-  PLATFORM_VERSION := 7.1.2
->>>>>>> 6ff975bc
+  PLATFORM_VERSION := O
 endif
 
 ifeq "" "$(PLATFORM_SDK_VERSION)"
@@ -71,15 +67,11 @@
 
   # When you change PLATFORM_SDK_VERSION please ensure you also update the
   # corresponding methods for isAtLeast* in the following java file:
-<<<<<<< HEAD
-  # platform/frameworks/support/compat/gingerbread/android/support/v4/os/BuildCompat.java
-=======
   # frameworks/support/compat/gingerbread/android/support/v4/os/BuildCompat.java
 
   # When you increment the PLATFORM_SDK_VERSION please ensure you also
   # clear out the following text file of all older PLATFORM_VERSION's:
   # cts/tests/tests/os/assets/platform_versions.txt
->>>>>>> 6ff975bc
   PLATFORM_SDK_VERSION := 25
 endif
 
