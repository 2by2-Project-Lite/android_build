#
# Copyright (C) 2008 The Android Open Source Project
#
# Licensed under the Apache License, Version 2.0 (the "License");
# you may not use this file except in compliance with the License.
# You may obtain a copy of the License at
#
#      http://www.apache.org/licenses/LICENSE-2.0
#
# Unless required by applicable law or agreed to in writing, software
# distributed under the License is distributed on an "AS IS" BASIS,
# WITHOUT WARRANTIES OR CONDITIONS OF ANY KIND, either express or implied.
# See the License for the specific language governing permissions and
# limitations under the License.
#

#
# Handle various build version information.
#
# Guarantees that the following are defined:
#     PLATFORM_VERSION
#     PLATFORM_SDK_VERSION
#     PLATFORM_VERSION_CODENAME
#     DEFAULT_APP_TARGET_SDK
#     BUILD_ID
#     BUILD_NUMBER
#     SECURITY_PATCH
#

# Look for an optional file containing overrides of the defaults,
# but don't cry if we don't find it.  We could just use -include, but
# the build.prop target also wants INTERNAL_BUILD_ID_MAKEFILE to be set
# if the file exists.
#
INTERNAL_BUILD_ID_MAKEFILE := $(wildcard $(BUILD_SYSTEM)/build_id.mk)
ifneq "" "$(INTERNAL_BUILD_ID_MAKEFILE)"
  include $(INTERNAL_BUILD_ID_MAKEFILE)
endif

ifeq "" "$(PLATFORM_VERSION)"
  # This is the canonical definition of the platform version,
  # which is the version that we reveal to the end user.
  # Update this value when the platform version changes (rather
  # than overriding it somewhere else).  Can be an arbitrary string.
  PLATFORM_VERSION := 5.0.2
endif

ifeq "" "$(PLATFORM_SDK_VERSION)"
  # This is the canonical definition of the SDK version, which defines
  # the set of APIs and functionality available in the platform.  It
  # is a single integer that increases monotonically as updates to
  # the SDK are released.  It should only be incremented when the APIs for
  # the new release are frozen (so that developers don't write apps against
  # intermediate builds).  During development, this number remains at the
  # SDK version the branch is based on and PLATFORM_VERSION_CODENAME holds
  # the code-name of the new development work.
  PLATFORM_SDK_VERSION := 21
endif

ifeq "" "$(PLATFORM_VERSION_CODENAME)"
  # This is the current development code-name, if the build is not a final
  # release build.  If this is a final release build, it is simply "REL".
  PLATFORM_VERSION_CODENAME := REL

  # This is all of the development codenames that are active.  Should be either
  # the same as PLATFORM_VERSION_CODENAME or a comma-separated list of additional
  # codenames after PLATFORM_VERSION_CODENAME.
  PLATFORM_VERSION_ALL_CODENAMES := $(PLATFORM_VERSION_CODENAME)
endif

ifeq "" "$(PLATFORM_SECURITY_PATCH)"
  # Used to indicate the security patch that has been applied to the device.
  # Can be an arbitrary string, but must be a single word.
  #
  # If there is no $PLATFORM_SECURITY_PATCH set, keep it empty.
<<<<<<< HEAD
  PLATFORM_SECURITY_PATCH := 2015-11-01
=======
  PLATFORM_SECURITY_PATCH := 2016-08-05
>>>>>>> 24cfbfab
endif

ifeq "" "$(PLATFORM_BASE_OS)"
  # Used to indicate the base os applied to the device.
  # Can be an arbitrary string, but must be a single word.
  #
  # If there is no $PLATFORM_BASE_OS set, keep it empty.
  PLATFORM_BASE_OS :=
endif

ifeq "" "$(DEFAULT_APP_TARGET_SDK)"
  # This is the default minSdkVersion and targetSdkVersion to use for
  # all .apks created by the build system.  It can be overridden by explicitly
  # setting these in the .apk's AndroidManifest.xml.  It is either the code
  # name of the development build or, if this is a release build, the official
  # SDK version of this release.
  ifeq "REL" "$(PLATFORM_VERSION_CODENAME)"
    DEFAULT_APP_TARGET_SDK := $(PLATFORM_SDK_VERSION)
  else
    DEFAULT_APP_TARGET_SDK := $(PLATFORM_VERSION_CODENAME)
  endif
endif

ifeq "" "$(BUILD_ID)"
  # Used to signify special builds.  E.g., branches and/or releases,
  # like "M5-RC7".  Can be an arbitrary string, but must be a single
  # word and a valid file name.
  #
  # If there is no BUILD_ID set, make it obvious.
  BUILD_ID := UNKNOWN
endif

ifeq "" "$(BUILD_NUMBER)"
  # BUILD_NUMBER should be set to the source control value that
  # represents the current state of the source code.  E.g., a
  # perforce changelist number or a git hash.  Can be an arbitrary string
  # (to allow for source control that uses something other than numbers),
  # but must be a single word and a valid file name.
  #
  # If no BUILD_NUMBER is set, create a useful "I am an engineering build
  # from this date/time" value.  Make it start with a non-digit so that
  # anyone trying to parse it as an integer will probably get "0".
  BUILD_NUMBER := eng.$(USER).$(shell date +%Y%m%d.%H%M%S)
endif<|MERGE_RESOLUTION|>--- conflicted
+++ resolved
@@ -73,11 +73,7 @@
   # Can be an arbitrary string, but must be a single word.
   #
   # If there is no $PLATFORM_SECURITY_PATCH set, keep it empty.
-<<<<<<< HEAD
-  PLATFORM_SECURITY_PATCH := 2015-11-01
-=======
   PLATFORM_SECURITY_PATCH := 2016-08-05
->>>>>>> 24cfbfab
 endif
 
 ifeq "" "$(PLATFORM_BASE_OS)"
