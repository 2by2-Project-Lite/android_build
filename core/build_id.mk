#
# Copyright (C) 2008 The Android Open Source Project
#
# Licensed under the Apache License, Version 2.0 (the "License");
# you may not use this file except in compliance with the License.
# You may obtain a copy of the License at
#
#      http://www.apache.org/licenses/LICENSE-2.0
#
# Unless required by applicable law or agreed to in writing, software
# distributed under the License is distributed on an "AS IS" BASIS,
# WITHOUT WARRANTIES OR CONDITIONS OF ANY KIND, either express or implied.
# See the License for the specific language governing permissions and
# limitations under the License.
#
# BUILD_ID is usually used to specify the branch name
# (like "MAIN") or a branch name and a release candidate
# (like "CRB01").  It must be a single word, and is
# capitalized by convention.

<<<<<<< HEAD
BUILD_ID=SP2A.210929.001
=======
BUILD_ID=SC_V2
>>>>>>> 14cf8d49
<|MERGE_RESOLUTION|>--- conflicted
+++ resolved
@@ -18,8 +18,4 @@
 # (like "CRB01").  It must be a single word, and is
 # capitalized by convention.
 
-<<<<<<< HEAD
-BUILD_ID=SP2A.210929.001
-=======
-BUILD_ID=SC_V2
->>>>>>> 14cf8d49
+BUILD_ID=SP2A.210930.001