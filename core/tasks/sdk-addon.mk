--- conflicted
+++ resolved
@@ -58,10 +58,7 @@
         $(BUILT_SYSTEMIMAGE):images/$(TARGET_CPU_ABI)/system.img \
         $(BUILT_USERDATAIMAGE_TARGET):images/$(TARGET_CPU_ABI)/userdata.img \
         $(BUILT_RAMDISK_TARGET):images/$(TARGET_CPU_ABI)/ramdisk.img \
-<<<<<<< HEAD
-=======
         $(ANDROID_PRODUCT_OUT)/system/build.prop:images/$(TARGET_CPU_ABI)/build.prop \
->>>>>>> 09636e17
         $(target_notice_file_txt):images/$(TARGET_CPU_ABI)/NOTICE.txt
 
 # Generate rules to copy the requested files
