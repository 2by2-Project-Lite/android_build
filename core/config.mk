# This is included by the top-level Makefile.
# It sets up standard variables based on the
# current configuration and platform, which
# are not specific to what is being built.

# Only use ANDROID_BUILD_SHELL to wrap around bash.
# DO NOT use other shells such as zsh.
ifdef ANDROID_BUILD_SHELL
SHELL := $(ANDROID_BUILD_SHELL)
else
# Use bash, not whatever shell somebody has installed as /bin/sh
# This is repeated from main.mk, since envsetup.sh runs this file
# directly.
SHELL := /bin/bash
endif

# Utility variables.
empty :=
space := $(empty) $(empty)
comma := ,
# Note that make will eat the newline just before endef.
define newline


endef
# The pound character "#"
define pound
#
endef
# Unfortunately you can't simply define backslash as \ or \\.
backslash := \a
backslash := $(patsubst %a,%,$(backslash))

# Tell python not to spam the source tree with .pyc files.  This
# only has an effect on python 2.6 and above.
export PYTHONDONTWRITEBYTECODE := 1

ifneq ($(filter --color=always, $(GREP_OPTIONS)),)
$(warning The build system needs unmodified output of grep.)
$(error Please remove --color=always from your  $$GREP_OPTIONS)
endif

# Standard source directories.
# TODO: Enforce some kind of layering; only add include paths
#       when a module links against a particular library.
# TODO: See if we can remove most of these from the global list.
SRC_HEADERS := \
	$(TOPDIR)system/core/include \
	$(TOPDIR)system/media/audio/include \
	$(TOPDIR)hardware/libhardware/include \
	$(TOPDIR)hardware/libhardware_legacy/include \
	$(TOPDIR)hardware/ril/include \
	$(TOPDIR)libnativehelper/include \
	$(TOPDIR)frameworks/native/include \
	$(TOPDIR)frameworks/native/opengl/include \
	$(TOPDIR)frameworks/av/include \
	$(TOPDIR)frameworks/base/include
SRC_TARGET_DIR := $(TOPDIR)build/target
SRC_API_DIR := $(TOPDIR)prebuilts/sdk/api
SRC_SYSTEM_API_DIR := $(TOPDIR)prebuilts/sdk/system-api
SRC_TEST_API_DIR := $(TOPDIR)prebuilts/sdk/test-api

# Some specific paths to tools
SRC_DROIDDOC_DIR := $(TOPDIR)build/tools/droiddoc

# Various mappings to avoid hard-coding paths all over the place
include $(BUILD_SYSTEM)/pathmap.mk

# ###############################################################
# Build system internal files
# ###############################################################

BUILD_COMBOS:= $(BUILD_SYSTEM)/combo

CLEAR_VARS:= $(BUILD_SYSTEM)/clear_vars.mk
BUILD_HOST_STATIC_LIBRARY:= $(BUILD_SYSTEM)/host_static_library.mk
BUILD_HOST_SHARED_LIBRARY:= $(BUILD_SYSTEM)/host_shared_library.mk
BUILD_STATIC_LIBRARY:= $(BUILD_SYSTEM)/static_library.mk
BUILD_SHARED_LIBRARY:= $(BUILD_SYSTEM)/shared_library.mk
BUILD_EXECUTABLE:= $(BUILD_SYSTEM)/executable.mk
BUILD_HOST_EXECUTABLE:= $(BUILD_SYSTEM)/host_executable.mk
BUILD_PACKAGE:= $(BUILD_SYSTEM)/package.mk
BUILD_PHONY_PACKAGE:= $(BUILD_SYSTEM)/phony_package.mk
BUILD_HOST_PREBUILT:= $(BUILD_SYSTEM)/host_prebuilt.mk
BUILD_PREBUILT:= $(BUILD_SYSTEM)/prebuilt.mk
BUILD_MULTI_PREBUILT:= $(BUILD_SYSTEM)/multi_prebuilt.mk
BUILD_JAVA_LIBRARY:= $(BUILD_SYSTEM)/java_library.mk
BUILD_STATIC_JAVA_LIBRARY:= $(BUILD_SYSTEM)/static_java_library.mk
BUILD_HOST_JAVA_LIBRARY:= $(BUILD_SYSTEM)/host_java_library.mk
BUILD_DROIDDOC:= $(BUILD_SYSTEM)/droiddoc.mk
BUILD_COPY_HEADERS := $(BUILD_SYSTEM)/copy_headers.mk
BUILD_NATIVE_TEST := $(BUILD_SYSTEM)/native_test.mk
BUILD_NATIVE_BENCHMARK := $(BUILD_SYSTEM)/native_benchmark.mk
BUILD_HOST_NATIVE_TEST := $(BUILD_SYSTEM)/host_native_test.mk
BUILD_FUZZ_TEST := $(BUILD_SYSTEM)/fuzz_test.mk
BUILD_HOST_FUZZ_TEST := $(BUILD_SYSTEM)/host_fuzz_test.mk

BUILD_SHARED_TEST_LIBRARY := $(BUILD_SYSTEM)/shared_test_lib.mk
BUILD_HOST_SHARED_TEST_LIBRARY := $(BUILD_SYSTEM)/host_shared_test_lib.mk
BUILD_STATIC_TEST_LIBRARY := $(BUILD_SYSTEM)/static_test_lib.mk
BUILD_HOST_STATIC_TEST_LIBRARY := $(BUILD_SYSTEM)/host_static_test_lib.mk

BUILD_NOTICE_FILE := $(BUILD_SYSTEM)/notice_files.mk
BUILD_HOST_DALVIK_JAVA_LIBRARY := $(BUILD_SYSTEM)/host_dalvik_java_library.mk
BUILD_HOST_DALVIK_STATIC_JAVA_LIBRARY := $(BUILD_SYSTEM)/host_dalvik_static_java_library.mk


# ###############################################################
# Parse out any modifier targets.
# ###############################################################

# The 'showcommands' goal says to show the full command
# lines being executed, instead of a short message about
# the kind of operation being done.
SHOW_COMMANDS:= $(filter showcommands,$(MAKECMDGOALS))
hide := $(if $(SHOW_COMMANDS),,@)

################################################################
# Tools needed in product configuration makefiles.
################################################################
NORMALIZE_PATH := build/tools/normalize_path.py

# $(1): the paths to be normalized
define normalize-paths
$(if $(1),$(shell $(NORMALIZE_PATH) $(1)))
endef

# ###############################################################
# Set common values
# ###############################################################

# Set the extensions used for various packages
COMMON_PACKAGE_SUFFIX := .zip
COMMON_JAVA_PACKAGE_SUFFIX := .jar
COMMON_ANDROID_PACKAGE_SUFFIX := .apk

ifdef TMPDIR
JAVA_TMPDIR_ARG := -Djava.io.tmpdir=$(TMPDIR)
else
JAVA_TMPDIR_ARG :=
endif

# ###############################################################
# Include sub-configuration files
# ###############################################################

# ---------------------------------------------------------------
# Try to include buildspec.mk, which will try to set stuff up.
# If this file doesn't exist, the environment variables will
# be used, and if that doesn't work, then the default is an
# arm build
ifndef ANDROID_BUILDSPEC
ANDROID_BUILDSPEC := $(TOPDIR)buildspec.mk
endif
-include $(ANDROID_BUILDSPEC)

# ---------------------------------------------------------------
# Define most of the global variables.  These are the ones that
# are specific to the user's build configuration.
include $(BUILD_SYSTEM)/envsetup.mk

# Pruned directory options used when using findleaves.py
# See envsetup.mk for a description of SCAN_EXCLUDE_DIRS
FIND_LEAVES_EXCLUDES := $(addprefix --prune=, $(OUT_DIR) $(SCAN_EXCLUDE_DIRS) .repo .git)

# The build system exposes several variables for where to find the kernel
# headers:
#   TARGET_DEVICE_KERNEL_HEADERS is automatically created for the current
#       device being built. It is set as $(TARGET_DEVICE_DIR)/kernel-headers,
#       e.g. device/samsung/tuna/kernel-headers. This directory is not
#       explicitly set by anyone, the build system always adds this subdir.
#
#   TARGET_BOARD_KERNEL_HEADERS is specified by the BoardConfig.mk file
#       to allow other directories to be included. This is useful if there's
#       some common place where a few headers are being kept for a group
#       of devices. For example, device/<vendor>/common/kernel-headers could
#       contain some headers for several of <vendor>'s devices.
#
#   TARGET_PRODUCT_KERNEL_HEADERS is generated by the product inheritance
#       graph. This allows architecture products to provide headers for the
#       devices using that architecture. For example,
#       hardware/ti/omap4xxx/omap4.mk will specify
#       PRODUCT_VENDOR_KERNEL_HEADERS variable that specify where the omap4
#       specific headers are, e.g. hardware/ti/omap4xxx/kernel-headers.
#       The build system then combines all the values specified by all the
#       PRODUCT_VENDOR_KERNEL_HEADERS directives in the product inheritance
#       tree and then exports a TARGET_PRODUCT_KERNEL_HEADERS variable.
#
# The layout of subdirs in any of the kernel-headers dir should mirror the
# layout of the kernel include/ directory. For example,
#     device/samsung/tuna/kernel-headers/linux/,
#     hardware/ti/omap4xxx/kernel-headers/media/,
#     etc.
#
# NOTE: These directories MUST contain post-processed headers using the
# bionic/libc/kernel/clean_header.py tool. Additionally, the original kernel
# headers must also be checked in, but in a different subdirectory. By
# convention, the originals should be checked into original-kernel-headers
# directory of the same parent dir. For example,
#     device/samsung/tuna/kernel-headers            <----- post-processed
#     device/samsung/tuna/original-kernel-headers   <----- originals
#
TARGET_DEVICE_KERNEL_HEADERS := $(strip $(wildcard $(TARGET_DEVICE_DIR)/kernel-headers))

define validate-kernel-headers
$(if $(firstword $(foreach hdr_dir,$(1),\
         $(filter-out kernel-headers,$(notdir $(hdr_dir))))),\
     $(error Kernel header dirs must be end in kernel-headers: $(1)))
endef
# also allow the board config to provide additional directories since
# there could be device/oem/base_hw and device/oem/derived_hw
# that both are valid devices but derived_hw needs to use kernel headers
# from base_hw.
TARGET_BOARD_KERNEL_HEADERS := $(strip $(wildcard $(TARGET_BOARD_KERNEL_HEADERS)))
TARGET_BOARD_KERNEL_HEADERS := $(patsubst %/,%,$(TARGET_BOARD_KERNEL_HEADERS))
$(call validate-kernel-headers,$(TARGET_BOARD_KERNEL_HEADERS))

# then add product-inherited includes, to allow for
# hardware/sivendor/chip/chip.mk to include their own headers
TARGET_PRODUCT_KERNEL_HEADERS := $(strip $(wildcard $(PRODUCT_VENDOR_KERNEL_HEADERS)))
TARGET_PRODUCT_KERNEL_HEADERS := $(patsubst %/,%,$(TARGET_PRODUCT_KERNEL_HEADERS))
$(call validate-kernel-headers,$(TARGET_PRODUCT_KERNEL_HEADERS))

# Clean up/verify variables defined by the board config file.
TARGET_BOOTLOADER_BOARD_NAME := $(strip $(TARGET_BOOTLOADER_BOARD_NAME))
TARGET_CPU_ABI := $(strip $(TARGET_CPU_ABI))
ifeq ($(TARGET_CPU_ABI),)
  $(error No TARGET_CPU_ABI defined by board config: $(board_config_mk))
endif
TARGET_CPU_ABI2 := $(strip $(TARGET_CPU_ABI2))

# Commands to generate .toc file common to ELF .so files.
define _gen_toc_command_for_elf
$(hide) ($($(PRIVATE_2ND_ARCH_VAR_PREFIX)$(PRIVATE_PREFIX)READELF) -d $(1) | grep SONAME || echo "No SONAME for $1") > $(2)
$(hide) $($(PRIVATE_2ND_ARCH_VAR_PREFIX)$(PRIVATE_PREFIX)READELF) --dyn-syms $(1) | awk '{$$2=""; $$3=""; print}' >> $(2)
endef

# Commands to generate .toc file from Darwin dynamic library.
define _gen_toc_command_for_macho
$(hide) otool -l $(1) | grep LC_ID_DYLIB -A 5 > $(2)
$(hide) nm -gP $(1) | cut -f1-2 -d" " | grep -v U$$ >> $(2)
endef

combo_target := HOST_
combo_2nd_arch_prefix :=
include $(BUILD_SYSTEM)/combo/select.mk

# Load the 2nd host arch if it's needed.
ifdef HOST_2ND_ARCH
combo_target := HOST_
combo_2nd_arch_prefix := $(HOST_2ND_ARCH_VAR_PREFIX)
include $(BUILD_SYSTEM)/combo/select.mk
endif

# Load the windows cross compiler under Linux
ifdef HOST_CROSS_OS
combo_target := HOST_CROSS_
combo_2nd_arch_prefix :=
include $(BUILD_SYSTEM)/combo/select.mk

ifdef HOST_CROSS_2ND_ARCH
combo_target := HOST_CROSS_
combo_2nd_arch_prefix := $(HOST_CROSS_2ND_ARCH_VAR_PREFIX)
include $(BUILD_SYSTEM)/combo/select.mk
endif
endif

# on windows, the tools have .exe at the end, and we depend on the
# host config stuff being done first

combo_target := TARGET_
combo_2nd_arch_prefix :=
include $(BUILD_SYSTEM)/combo/select.mk

# Load the 2nd target arch if it's needed.
ifdef TARGET_2ND_ARCH
combo_target := TARGET_
combo_2nd_arch_prefix := $(TARGET_2ND_ARCH_VAR_PREFIX)
include $(BUILD_SYSTEM)/combo/select.mk
endif

include $(BUILD_SYSTEM)/ccache.mk
include $(BUILD_SYSTEM)/goma.mk

ifdef TARGET_PREFER_32_BIT
TARGET_PREFER_32_BIT_APPS := true
TARGET_PREFER_32_BIT_EXECUTABLES := true
endif

ifeq (,$(TARGET_SUPPORTS_32_BIT_APPS)$(TARGET_SUPPORTS_64_BIT_APPS))
  TARGET_SUPPORTS_32_BIT_APPS := true
endif

# "ro.product.cpu.abilist32" and "ro.product.cpu.abilist64" are
# comma separated lists of the 32 and 64 bit ABIs (in order of
# preference) that the target supports. If TARGET_CPU_ABI_LIST_{32,64}_BIT
# are defined by the board config, we use them. Else, we construct
# these lists based on whether TARGET_IS_64_BIT is set.
#
# Note that this assumes that the 2ND_CPU_ABI for a 64 bit target
# is always 32 bits. If this isn't the case, these variables should
# be overriden in the board configuration.
ifeq (,$(TARGET_CPU_ABI_LIST_64_BIT))
  ifeq (true|true,$(TARGET_IS_64_BIT)|$(TARGET_SUPPORTS_64_BIT_APPS))
    TARGET_CPU_ABI_LIST_64_BIT := $(TARGET_CPU_ABI) $(TARGET_CPU_ABI2)
  endif
endif

ifeq (,$(TARGET_CPU_ABI_LIST_32_BIT))
  ifneq (true,$(TARGET_IS_64_BIT))
    TARGET_CPU_ABI_LIST_32_BIT := $(TARGET_CPU_ABI) $(TARGET_CPU_ABI2)
  else
    ifeq (true,$(TARGET_SUPPORTS_32_BIT_APPS))
      # For a 64 bit target, assume that the 2ND_CPU_ABI
      # is a 32 bit ABI.
      TARGET_CPU_ABI_LIST_32_BIT := $(TARGET_2ND_CPU_ABI) $(TARGET_2ND_CPU_ABI2)
    endif
  endif
endif

# "ro.product.cpu.abilist" is a comma separated list of ABIs (in order
# of preference) that the target supports. If a TARGET_CPU_ABI_LIST
# is specified by the board configuration, we use that. If not, we
# build a list out of the TARGET_CPU_ABIs specified by the config.
ifeq (,$(TARGET_CPU_ABI_LIST))
  ifeq ($(TARGET_IS_64_BIT)|$(TARGET_PREFER_32_BIT_APPS),true|true)
    TARGET_CPU_ABI_LIST := $(TARGET_CPU_ABI_LIST_32_BIT) $(TARGET_CPU_ABI_LIST_64_BIT)
  else
    TARGET_CPU_ABI_LIST := $(TARGET_CPU_ABI_LIST_64_BIT) $(TARGET_CPU_ABI_LIST_32_BIT)
  endif
endif

# Strip whitespace from the ABI list string.
TARGET_CPU_ABI_LIST := $(subst $(space),$(comma),$(strip $(TARGET_CPU_ABI_LIST)))
TARGET_CPU_ABI_LIST_32_BIT := $(subst $(space),$(comma),$(strip $(TARGET_CPU_ABI_LIST_32_BIT)))
TARGET_CPU_ABI_LIST_64_BIT := $(subst $(space),$(comma),$(strip $(TARGET_CPU_ABI_LIST_64_BIT)))

# Compute TARGET_TOOLCHAIN_ROOT from TARGET_TOOLS_PREFIX
# if only TARGET_TOOLS_PREFIX is passed to the make command.
ifndef TARGET_TOOLCHAIN_ROOT
TARGET_TOOLCHAIN_ROOT := $(patsubst %/, %, $(dir $(TARGET_TOOLS_PREFIX)))
TARGET_TOOLCHAIN_ROOT := $(patsubst %/, %, $(dir $(TARGET_TOOLCHAIN_ROOT)))
TARGET_TOOLCHAIN_ROOT := $(wildcard $(TARGET_TOOLCHAIN_ROOT))
endif

# Normalize WITH_STATIC_ANALYZER and WITH_SYNTAX_CHECK
ifeq ($(strip $(WITH_STATIC_ANALYZER)),0)
  WITH_STATIC_ANALYZER :=
endif
ifeq ($(strip $(WITH_SYNTAX_CHECK)),0)
  WITH_SYNTAX_CHECK :=
endif

# define clang/llvm versions and base directory.
include $(BUILD_SYSTEM)/clang/versions.mk

# Disable WITH_STATIC_ANALYZER and WITH_SYNTAX_CHECK if tool can't be found
SYNTAX_TOOLS_PREFIX := \
    $(LLVM_PREBUILTS_BASE)/$(BUILD_OS)-x86/$(LLVM_PREBUILTS_VERSION)/tools/scan-build/libexec
ifneq ($(strip $(WITH_STATIC_ANALYZER)),)
  ifeq ($(wildcard $(SYNTAX_TOOLS_PREFIX)/ccc-analyzer),)
    $(warning *** Disable WITH_STATIC_ANALYZER because $(SYNTAX_TOOLS_PREFIX)/ccc-analyzer does not exist)
    WITH_STATIC_ANALYZER :=
  endif
endif

# WITH_STATIC_ANALYZER trumps WITH_SYNTAX_CHECK
ifneq ($(strip $(WITH_STATIC_ANALYZER)),)
  ifneq ($(strip $(WITH_SYNTAX_CHECK)),)
    $(warning *** Disable WITH_SYNTAX_CHECK in the presence of static analyzer WITH_STATIC_ANALYZER)
    WITH_SYNTAX_CHECK :=
  endif
endif

# Pick a Java compiler.
include $(BUILD_SYSTEM)/combo/javac.mk

# ---------------------------------------------------------------
# Check that the configuration is current.  We check that
# BUILD_ENV_SEQUENCE_NUMBER is current against this value.
# Don't fail if we're called from envsetup, so they have a
# chance to update their environment.

ifeq (,$(strip $(CALLED_FROM_SETUP)))
ifneq (,$(strip $(BUILD_ENV_SEQUENCE_NUMBER)))
ifneq ($(BUILD_ENV_SEQUENCE_NUMBER),$(CORRECT_BUILD_ENV_SEQUENCE_NUMBER))
$(warning BUILD_ENV_SEQUENCE_NUMBER is set incorrectly.)
$(info *** If you use envsetup/lunch/choosecombo:)
$(info ***   - Re-execute envsetup (". envsetup.sh"))
$(info ***   - Re-run lunch or choosecombo)
$(info *** If you use buildspec.mk:)
$(info ***   - Look at buildspec.mk.default to see what has changed)
$(info ***   - Update BUILD_ENV_SEQUENCE_NUMBER to "$(CORRECT_BUILD_ENV_SEQUENCE_NUMBER)")
$(error bailing..)
endif
endif
endif

# Set up PDK so we can use TARGET_BUILD_PDK to select prebuilt tools below
.PHONY: pdk fusion
pdk fusion: $(DEFAULT_GOAL)

# What to build:
# pdk fusion if:
# 1) PDK_FUSION_PLATFORM_ZIP is passed in from the environment
# or
# 2) the platform.zip exists in the default location
# or
# 3) fusion is a command line build goal,
#    PDK_FUSION_PLATFORM_ZIP is needed anyway, then do we need the 'fusion' goal?
# otherwise pdk only if:
# 1) pdk is a command line build goal
# or
# 2) TARGET_BUILD_PDK is passed in from the environment

# if PDK_FUSION_PLATFORM_ZIP is specified, do not override.
ifndef PDK_FUSION_PLATFORM_ZIP
# Most PDK project paths should be using vendor/pdk/TARGET_DEVICE
# but some legacy ones (e.g. mini_armv7a_neon generic PDK) were setup
# with vendor/pdk/TARGET_PRODUCT.
_pdk_fusion_default_platform_zip = $(strip \
  $(wildcard vendor/pdk/$(TARGET_DEVICE)/$(TARGET_PRODUCT)-$(TARGET_BUILD_VARIANT)/platform/platform.zip) \
  $(wildcard vendor/pdk/$(TARGET_DEVICE)/$(patsubst aosp_%,full_%,$(TARGET_PRODUCT))-$(TARGET_BUILD_VARIANT)/platform/platform.zip) \
  $(wildcard vendor/pdk/$(TARGET_PRODUCT)/$(TARGET_PRODUCT)-$(TARGET_BUILD_VARIANT)/platform/platform.zip) \
  $(wildcard vendor/pdk/$(TARGET_PRODUCT)/$(patsubst aosp_%,full_%,$(TARGET_PRODUCT))-$(TARGET_BUILD_VARIANT)/platform/platform.zip))
ifneq (,$(_pdk_fusion_default_platform_zip))
PDK_FUSION_PLATFORM_ZIP := $(word 1, $(_pdk_fusion_default_platform_zip))
TARGET_BUILD_PDK := true
endif # _pdk_fusion_default_platform_zip
endif # !PDK_FUSION_PLATFORM_ZIP

ifneq (,$(filter pdk fusion, $(MAKECMDGOALS)))
TARGET_BUILD_PDK := true
ifneq (,$(filter fusion, $(MAKECMDGOALS)))
ifndef PDK_FUSION_PLATFORM_ZIP
  $(error Specify PDK_FUSION_PLATFORM_ZIP to do a PDK fusion.)
endif
endif  # fusion
endif  # pdk or fusion

ifdef PDK_FUSION_PLATFORM_ZIP
TARGET_BUILD_PDK := true
ifeq (,$(wildcard $(PDK_FUSION_PLATFORM_ZIP)))
  $(error Cannot find file $(PDK_FUSION_PLATFORM_ZIP).)
endif
endif

BUILD_PLATFORM_ZIP := $(filter platform platform-java,$(MAKECMDGOALS))

#
# Tools that are prebuilts for TARGET_BUILD_APPS
#
prebuilt_sdk_tools := prebuilts/sdk/tools
prebuilt_sdk_tools_bin := $(prebuilt_sdk_tools)/$(HOST_OS)/bin

ACP := $(HOST_OUT_EXECUTABLES)/acp
AIDL := $(HOST_OUT_EXECUTABLES)/aidl
AAPT := $(HOST_OUT_EXECUTABLES)/aapt
AAPT2 := $(HOST_OUT_EXECUTABLES)/aapt2
ZIPALIGN := $(HOST_OUT_EXECUTABLES)/zipalign
SIGNAPK_JAR := $(HOST_OUT_JAVA_LIBRARIES)/signapk$(COMMON_JAVA_PACKAGE_SUFFIX)
SIGNAPK_JNI_LIBRARY_PATH := $(HOST_OUT_SHARED_LIBRARIES)
LLVM_RS_CC := $(HOST_OUT_EXECUTABLES)/llvm-rs-cc
BCC_COMPAT := $(HOST_OUT_EXECUTABLES)/bcc_compat

DX := $(HOST_OUT_EXECUTABLES)/dx
MAINDEXCLASSES := $(HOST_OUT_EXECUTABLES)/mainDexClasses

# Always use prebuilts for ckati and makeparallel
CKATI := $(prebuilt_sdk_tools_bin)/ckati
MAKEPARALLEL := $(prebuilt_sdk_tools_bin)/makeparallel

USE_PREBUILT_SDK_TOOLS_IN_PLACE := true

# Override the definitions above for unbundled and PDK builds
ifneq (,$(TARGET_BUILD_APPS)$(filter true,$(TARGET_BUILD_PDK)))
ACP := $(prebuilt_sdk_tools_bin)/acp
AIDL := $(prebuilt_sdk_tools_bin)/aidl
AAPT := $(prebuilt_sdk_tools_bin)/aapt
AAPT2 := $(prebuilt_sdk_tools_bin)/aapt2
ZIPALIGN := $(prebuilt_sdk_tools_bin)/zipalign
SIGNAPK_JAR := $(prebuilt_sdk_tools)/lib/signapk$(COMMON_JAVA_PACKAGE_SUFFIX)
# Use 64-bit libraries unconditionally because 32-bit JVMs are no longer supported
SIGNAPK_JNI_LIBRARY_PATH := $(prebuilt_sdk_tools)/$(HOST_OS)/lib64

DX := $(prebuilt_sdk_tools)/dx
MAINDEXCLASSES := $(prebuilt_sdk_tools)/mainDexClasses

# Don't use prebuilts in PDK
ifneq ($(TARGET_BUILD_PDK),true)
LLVM_RS_CC := $(prebuilt_sdk_tools_bin)/llvm-rs-cc
BCC_COMPAT := $(prebuilt_sdk_tools_bin)/bcc_compat
endif # TARGET_BUILD_PDK
endif # TARGET_BUILD_APPS || TARGET_BUILD_PDK
prebuilt_sdk_tools :=
prebuilt_sdk_tools_bin :=


# ---------------------------------------------------------------
# Generic tools.
JACK := $(HOST_OUT_EXECUTABLES)/jack

LEX := prebuilts/misc/$(BUILD_OS)-$(HOST_PREBUILT_ARCH)/flex/flex-2.5.39
# The default PKGDATADIR built in the prebuilt bison is a relative path
# external/bison/data.
# To run bison from elsewhere you need to set up enviromental variable
# BISON_PKGDATADIR.
BISON_PKGDATADIR := $(PWD)/external/bison/data
BISON := prebuilts/misc/$(BUILD_OS)-$(HOST_PREBUILT_ARCH)/bison/bison
YACC := $(BISON) -d

YASM := prebuilts/misc/$(BUILD_OS)-$(HOST_PREBUILT_ARCH)/yasm/yasm

DOXYGEN:= doxygen
AIDL_CPP := $(HOST_OUT_EXECUTABLES)/aidl-cpp$(HOST_EXECUTABLE_SUFFIX)
ifeq ($(HOST_OS),linux)
BREAKPAD_DUMP_SYMS := $(HOST_OUT_EXECUTABLES)/dump_syms
else
# For non-supported hosts, do not generate breakpad symbols.
BREAKPAD_GENERATE_SYMBOLS := false
endif
PROTOC := $(HOST_OUT_EXECUTABLES)/aprotoc$(HOST_EXECUTABLE_SUFFIX)
DBUS_GENERATOR := $(HOST_OUT_EXECUTABLES)/dbus-binding-generator
MKBOOTFS := $(HOST_OUT_EXECUTABLES)/mkbootfs$(HOST_EXECUTABLE_SUFFIX)
MINIGZIP := $(HOST_OUT_EXECUTABLES)/minigzip$(HOST_EXECUTABLE_SUFFIX)
ifeq (,$(strip $(BOARD_CUSTOM_MKBOOTIMG)))
MKBOOTIMG := $(HOST_OUT_EXECUTABLES)/mkbootimg$(HOST_EXECUTABLE_SUFFIX)
else
MKBOOTIMG := $(BOARD_CUSTOM_MKBOOTIMG)
endif
APICHECK := $(HOST_OUT_EXECUTABLES)/apicheck$(HOST_EXECUTABLE_SUFFIX)
FS_GET_STATS := $(HOST_OUT_EXECUTABLES)/fs_get_stats$(HOST_EXECUTABLE_SUFFIX)
MAKE_EXT4FS := $(HOST_OUT_EXECUTABLES)/make_ext4fs$(HOST_EXECUTABLE_SUFFIX)
BLK_ALLOC_TO_BASE_FS := $(HOST_OUT_EXECUTABLES)/blk_alloc_to_base_fs$(HOST_EXECUTABLE_SUFFIX)
MKEXTUSERIMG := $(HOST_OUT_EXECUTABLES)/mkuserimg.sh
ifeq ($(HOST_OS),linux)
MAKE_SQUASHFS := $(HOST_OUT_EXECUTABLES)/mksquashfs$(HOST_EXECUTABLE_SUFFIX)
MKSQUASHFSUSERIMG := $(HOST_OUT_EXECUTABLES)/mksquashfsimage.sh
else
MAKE_SQUASHFS :=
MKSQUASHFSUSERIMG :=
endif
MAKE_F2FS := $(HOST_OUT_EXECUTABLES)/make_f2fs$(HOST_EXECUTABLE_SUFFIX)
MKF2FSUSERIMG := $(HOST_OUT_EXECUTABLES)/mkf2fsuserimg.sh
SIMG2IMG := $(HOST_OUT_EXECUTABLES)/simg2img$(HOST_EXECUTABLE_SUFFIX)
IMG2SIMG := $(HOST_OUT_EXECUTABLES)/img2simg$(HOST_EXECUTABLE_SUFFIX)
E2FSCK := $(HOST_OUT_EXECUTABLES)/e2fsck$(HOST_EXECUTABLE_SUFFIX)
MKTARBALL := build/tools/mktarball.sh
TUNE2FS := $(HOST_OUT_EXECUTABLES)/tune2fs$(HOST_EXECUTABLE_SUFFIX)
JARJAR := $(HOST_OUT_JAVA_LIBRARIES)/jarjar.jar
DATA_BINDING_COMPILER := $(HOST_OUT_JAVA_LIBRARIES)/databinding-compiler.jar

ifeq ($(ANDROID_COMPILE_WITH_JACK),true)
DEFAULT_JACK_ENABLED:=full
else
DEFAULT_JACK_ENABLED:=
endif
ifneq ($(ANDROID_JACK_EXTRA_ARGS),)
DEFAULT_JACK_EXTRA_ARGS := $(ANDROID_JACK_EXTRA_ARGS)
else
DEFAULT_JACK_EXTRA_ARGS := @$(BUILD_SYSTEM)/jack-default.args
endif
# Turn off jack warnings by default.
DEFAULT_JACK_EXTRA_ARGS += --verbose error

<<<<<<< HEAD
JILL := java -jar $(JILL_JAR)
=======
>>>>>>> c8cfac94
PROGUARD := external/proguard/bin/proguard.sh
JAVATAGS := build/tools/java-event-log-tags.py
RMTYPEDEFS := $(HOST_OUT_EXECUTABLES)/rmtypedefs
APPEND2SIMG := $(HOST_OUT_EXECUTABLES)/append2simg
VERITY_SIGNER := $(HOST_OUT_EXECUTABLES)/verity_signer
BUILD_VERITY_TREE := $(HOST_OUT_EXECUTABLES)/build_verity_tree
BOOT_SIGNER := $(HOST_OUT_EXECUTABLES)/boot_signer
FUTILITY := prebuilts/misc/$(BUILD_OS)-$(HOST_PREBUILT_ARCH)/futility/futility
VBOOT_SIGNER := prebuilts/misc/scripts/vboot_signer/vboot_signer.sh
FEC := $(HOST_OUT_EXECUTABLES)/fec

ifndef TARGET_BUILD_APPS
ZIPTIME := $(HOST_OUT_EXECUTABLES)/ziptime$(HOST_EXECUTABLE_SUFFIX)
endif

# ijar converts a .jar file to a smaller .jar file which only has its
# interfaces.
IJAR := $(HOST_OUT_EXECUTABLES)/ijar$(BUILD_EXECUTABLE_SUFFIX)
DEXDUMP := $(HOST_OUT_EXECUTABLES)/dexdump2$(BUILD_EXECUTABLE_SUFFIX)

# relocation packer
RELOCATION_PACKER := prebuilts/misc/$(BUILD_OS)-$(HOST_PREBUILT_ARCH)/relocation_packer/relocation_packer

FINDBUGS_DIR := external/owasp/sanitizer/tools/findbugs/bin
FINDBUGS := $(FINDBUGS_DIR)/findbugs
EMMA_JAR := external/emma/lib/emma$(COMMON_JAVA_PACKAGE_SUFFIX)

# Tool to merge AndroidManifest.xmls
ANDROID_MANIFEST_MERGER := java -classpath prebuilts/devtools/tools/lib/manifest-merger.jar com.android.manifmerger.Main merge

COLUMN:= column

# We may not have the right JAVA_HOME/PATH set up yet when this is run from envsetup.sh.
ifneq ($(CALLED_FROM_SETUP),true)
HOST_JDK_TOOLS_JAR:= $(shell $(BUILD_SYSTEM)/find-jdk-tools-jar.sh)

ifneq ($(HOST_JDK_TOOLS_JAR),)
ifeq ($(wildcard $(HOST_JDK_TOOLS_JAR)),)
$(error Error: could not find jdk tools.jar at $(HOST_JDK_TOOLS_JAR), please check if your JDK was installed correctly)
endif
endif

# Is the host JDK 64-bit version?
HOST_JDK_IS_64BIT_VERSION :=
ifneq ($(filter 64-Bit, $(shell java -version 2>&1)),)
HOST_JDK_IS_64BIT_VERSION := true
endif
endif  # CALLED_FROM_SETUP not true

# It's called md5 on Mac OS and md5sum on Linux
ifeq ($(HOST_OS),darwin)
MD5SUM:=md5 -q
else
MD5SUM:=md5sum
endif

APICHECK_CLASSPATH := $(HOST_JDK_TOOLS_JAR)
APICHECK_CLASSPATH := $(APICHECK_CLASSPATH):$(HOST_OUT_JAVA_LIBRARIES)/doclava$(COMMON_JAVA_PACKAGE_SUFFIX)
APICHECK_CLASSPATH := $(APICHECK_CLASSPATH):$(HOST_OUT_JAVA_LIBRARIES)/jsilver$(COMMON_JAVA_PACKAGE_SUFFIX)
APICHECK_COMMAND := $(APICHECK) -JXmx1024m -J"classpath $(APICHECK_CLASSPATH)"

# The default key if not set as LOCAL_CERTIFICATE
ifdef PRODUCT_DEFAULT_DEV_CERTIFICATE
  DEFAULT_SYSTEM_DEV_CERTIFICATE := $(PRODUCT_DEFAULT_DEV_CERTIFICATE)
else
  DEFAULT_SYSTEM_DEV_CERTIFICATE := build/target/product/security/testkey
endif

# ###############################################################
# Set up final options.
# ###############################################################

ifneq ($(COMMON_GLOBAL_CFLAGS)$(COMMON_GLOBAL_CPPFLAGS),)
$(warning COMMON_GLOBAL_C(PP)FLAGS changed)
$(info *** Device configurations are no longer allowed to change the global flags.)
$(info *** COMMON_GLOBAL_CFLAGS: $(COMMON_GLOBAL_CFLAGS))
$(info *** COMMON_GLOBAL_CPPFLAGS: $(COMMON_GLOBAL_CPPFLAGS))
$(error bailing...)
endif

# These can be changed to modify both host and device modules.
COMMON_GLOBAL_CFLAGS:= -DANDROID -fmessage-length=0 -W -Wall -Wno-unused -Winit-self -Wpointer-arith
COMMON_RELEASE_CFLAGS:= -DNDEBUG -UDEBUG

# Force gcc to always output color diagnostics.  Ninja will strip the ANSI
# color codes if it is not running in a terminal.
ifdef BUILDING_WITH_NINJA
COMMON_GLOBAL_CFLAGS += -fdiagnostics-color
endif

COMMON_GLOBAL_CPPFLAGS:= -Wsign-promo
COMMON_RELEASE_CPPFLAGS:=

GLOBAL_CFLAGS_NO_OVERRIDE := \
    -Werror=int-to-pointer-cast \
    -Werror=pointer-to-int-cast \

GLOBAL_CLANG_CFLAGS_NO_OVERRIDE := \
    -Werror=address-of-temporary \
    -Werror=null-dereference \
    -Werror=return-type \

GLOBAL_CPPFLAGS_NO_OVERRIDE :=

# list of flags to turn specific warnings in to errors
TARGET_ERROR_FLAGS := -Werror=return-type -Werror=non-virtual-dtor -Werror=address -Werror=sequence-point -Werror=date-time

# We run gcc/clang with PWD=/proc/self/cwd to remove the $TOP
# from the debug output. That way two builds in two different
# directories will create the same output.
# /proc doesn't exist on Darwin.
ifeq ($(HOST_OS),linux)
RELATIVE_PWD := PWD=/proc/self/cwd
# Remove this useless prefix from the debug output.
COMMON_GLOBAL_CFLAGS += -fdebug-prefix-map=/proc/self/cwd=
else
RELATIVE_PWD :=
endif

# Allow the C/C++ macros __DATE__ and __TIME__ to be set to the
# build date and time, so that a build may be repeated.
# Write the date and time to a file so that the command line
# doesn't change every time, which would cause ninja to rebuild
# the files.
$(shell mkdir -p $(OUT_DIR) && \
    $(DATE) "+%b %_d %Y" > $(OUT_DIR)/build_c_date.txt && \
    $(DATE) +%T > $(OUT_DIR)/build_c_time.txt)
BUILD_DATETIME_C_DATE := $$(cat $(OUT_DIR)/build_c_date.txt)
BUILD_DATETIME_C_TIME := $$(cat $(OUT_DIR)/build_c_time.txt)
ifeq ($(OVERRIDE_C_DATE_TIME),true)
COMMON_GLOBAL_CFLAGS += -Wno-builtin-macro-redefined -D__DATE__="\"$(BUILD_DATETIME_C_DATE)\"" -D__TIME__=\"$(BUILD_DATETIME_C_TIME)\"
endif

HOST_GLOBAL_CFLAGS += $(COMMON_GLOBAL_CFLAGS)
HOST_RELEASE_CFLAGS += $(COMMON_RELEASE_CFLAGS)

HOST_GLOBAL_CPPFLAGS += $(COMMON_GLOBAL_CPPFLAGS)
HOST_RELEASE_CPPFLAGS += $(COMMON_RELEASE_CPPFLAGS)

TARGET_GLOBAL_CFLAGS += $(COMMON_GLOBAL_CFLAGS)
TARGET_RELEASE_CFLAGS += $(COMMON_RELEASE_CFLAGS)

TARGET_GLOBAL_CPPFLAGS += $(COMMON_GLOBAL_CPPFLAGS)
TARGET_RELEASE_CPPFLAGS += $(COMMON_RELEASE_CPPFLAGS)

HOST_GLOBAL_LD_DIRS += -L$(HOST_OUT_INTERMEDIATE_LIBRARIES)
TARGET_GLOBAL_LD_DIRS += -L$(TARGET_OUT_INTERMEDIATE_LIBRARIES)

HOST_PROJECT_INCLUDES:= $(SRC_HEADERS) $(HOST_OUT_HEADERS)
TARGET_PROJECT_INCLUDES:= $(SRC_HEADERS) $(TARGET_OUT_HEADERS) \
		$(TARGET_DEVICE_KERNEL_HEADERS) $(TARGET_BOARD_KERNEL_HEADERS) \
		$(TARGET_PRODUCT_KERNEL_HEADERS)

# Many host compilers don't support these flags, so we have to make
# sure to only specify them for the target compilers checked in to
# the source tree.
TARGET_GLOBAL_CFLAGS += $(TARGET_ERROR_FLAGS)

HOST_GLOBAL_CFLAGS += $(HOST_RELEASE_CFLAGS)
HOST_GLOBAL_CPPFLAGS += $(HOST_RELEASE_CPPFLAGS)

TARGET_GLOBAL_CFLAGS += $(TARGET_RELEASE_CFLAGS)
TARGET_GLOBAL_CPPFLAGS += $(TARGET_RELEASE_CPPFLAGS)

ifdef TARGET_2ND_ARCH
$(TARGET_2ND_ARCH_VAR_PREFIX)TARGET_GLOBAL_CFLAGS += $(COMMON_GLOBAL_CFLAGS)
$(TARGET_2ND_ARCH_VAR_PREFIX)TARGET_RELEASE_CFLAGS += $(COMMON_RELEASE_CFLAGS)
$(TARGET_2ND_ARCH_VAR_PREFIX)TARGET_GLOBAL_CPPFLAGS += $(COMMON_GLOBAL_CPPFLAGS)
$(TARGET_2ND_ARCH_VAR_PREFIX)TARGET_RELEASE_CPPFLAGS += $(COMMON_RELEASE_CPPFLAGS)
$(TARGET_2ND_ARCH_VAR_PREFIX)TARGET_GLOBAL_LD_DIRS += -L$($(TARGET_2ND_ARCH_VAR_PREFIX)TARGET_OUT_INTERMEDIATE_LIBRARIES)
$(TARGET_2ND_ARCH_VAR_PREFIX)TARGET_PROJECT_INCLUDES := $(TARGET_PROJECT_INCLUDES)
$(TARGET_2ND_ARCH_VAR_PREFIX)TARGET_GLOBAL_CFLAGS += $(TARGET_ERROR_FLAGS)
$(TARGET_2ND_ARCH_VAR_PREFIX)TARGET_GLOBAL_CFLAGS += $($(TARGET_2ND_ARCH_VAR_PREFIX)TARGET_RELEASE_CFLAGS)
$(TARGET_2ND_ARCH_VAR_PREFIX)TARGET_GLOBAL_CPPFLAGS += $($(TARGET_2ND_ARCH_VAR_PREFIX)TARGET_RELEASE_CPPFLAGS)
endif

ifdef HOST_2ND_ARCH
$(HOST_2ND_ARCH_VAR_PREFIX)HOST_GLOBAL_CFLAGS += $(COMMON_GLOBAL_CFLAGS)
$(HOST_2ND_ARCH_VAR_PREFIX)HOST_RELEASE_CFLAGS += $(COMMON_RELEASE_CFLAGS)
$(HOST_2ND_ARCH_VAR_PREFIX)HOST_GLOBAL_CPPFLAGS += $(COMMON_GLOBAL_CPPFLAGS)
$(HOST_2ND_ARCH_VAR_PREFIX)HOST_RELEASE_CPPFLAGS += $(COMMON_RELEASE_CPPFLAGS)
$(HOST_2ND_ARCH_VAR_PREFIX)HOST_GLOBAL_LD_DIRS += -L$($(HOST_2ND_ARCH_VAR_PREFIX)HOST_OUT_INTERMEDIATE_LIBRARIES)
$(HOST_2ND_ARCH_VAR_PREFIX)HOST_PROJECT_INCLUDES := $(HOST_PROJECT_INCLUDES)
$(HOST_2ND_ARCH_VAR_PREFIX)HOST_GLOBAL_CFLAGS += $($(HOST_2ND_ARCH_VAR_PREFIX)HOST_RELEASE_CFLAGS)
$(HOST_2ND_ARCH_VAR_PREFIX)HOST_GLOBAL_CPPFLAGS += $($(HOST_2ND_ARCH_VAR_PREFIX)HOST_RELEASE_CPPFLAGS)
endif

ifdef HOST_CROSS_OS
HOST_CROSS_GLOBAL_CFLAGS += $(filter-out $(HOST_CROSS_UNKNOWN_CFLAGS),$(COMMON_GLOBAL_CFLAGS))
HOST_CROSS_RELEASE_CFLAGS += $(COMMON_RELEASE_CFLAGS)
HOST_CROSS_GLOBAL_CPPFLAGS += $(COMMON_GLOBAL_CPPFLAGS)
HOST_CROSS_RELEASE_CPPFLAGS += $(COMMON_RELEASE_CPPFLAGS)
HOST_CROSS_GLOBAL_LD_DIRS += -L$(HOST_CROSS_OUT_INTERMEDIATE_LIBRARIES)
HOST_CROSS_PROJECT_INCLUDES:= $(SRC_HEADERS) $(HOST_CROSS_OUT_HEADERS)
HOST_CROSS_GLOBAL_CFLAGS += $(HOST_CROSS_RELEASE_CFLAGS)
HOST_CROSS_GLOBAL_CPPFLAGS += $(HOST_CROSS_RELEASE_CPPFLAGS)

ifdef HOST_CROSS_2ND_ARCH
$(HOST_CROSS_2ND_ARCH_VAR_PREFIX)HOST_CROSS_GLOBAL_CFLAGS += $(filter-out $($(HOST_CROSS_2ND_ARCH_VAR_PREFIX)HOST_CROSS_UNKNOWN_CFLAGS),$(COMMON_GLOBAL_CFLAGS))
$(HOST_CROSS_2ND_ARCH_VAR_PREFIX)HOST_CROSS_RELEASE_CFLAGS += $(COMMON_RELEASE_CFLAGS)
$(HOST_CROSS_2ND_ARCH_VAR_PREFIX)HOST_CROSS_GLOBAL_CPPFLAGS += $(COMMON_GLOBAL_CPPFLAGS)
$(HOST_CROSS_2ND_ARCH_VAR_PREFIX)HOST_CROSS_RELEASE_CPPFLAGS += $(COMMON_RELEASE_CPPFLAGS)
$(HOST_CROSS_2ND_ARCH_VAR_PREFIX)HOST_CROSS_GLOBAL_LD_DIRS += -L$($(HOST_CROSS_2ND_ARCH_VAR_PREFIX)HOST_CROSS_OUT_INTERMEDIATE_LIBRARIES)
$(HOST_CROSS_2ND_ARCH_VAR_PREFIX)HOST_CROSS_PROJECT_INCLUDES:= $(SRC_HEADERS) $($(HOST_CROSS_2ND_ARCH_VAR_PREFIX)HOST_CROSS_OUT_HEADERS)
$(HOST_CROSS_2ND_ARCH_VAR_PREFIX)HOST_CROSS_GLOBAL_CFLAGS += $($(HOST_CROSS_2ND_ARCH_VAR_PREFIX)HOST_CROSS_RELEASE_CFLAGS)
$(HOST_CROSS_2ND_ARCH_VAR_PREFIX)HOST_CROSS_GLOBAL_CPPFLAGS += $($(HOST_CROSS_2ND_ARCH_VAR_PREFIX)HOST_CROSS_RELEASE_CPPFLAGS)
endif
endif

ifdef BRILLO
# Add a C define that identifies Brillo targets. __BRILLO__ should only be used
# to differentiate between Brillo and non-Brillo-but-Android environments. Use
# __ANDROID__ instead to test if something is being built in an Android-derived
# environment (including Brillo) as opposed to an entirely different
# environment (e.g. Chrome OS).
TARGET_GLOBAL_CFLAGS += -D__BRILLO__
ifdef TARGET_2ND_ARCH
$(TARGET_2ND_ARCH_VAR_PREFIX)TARGET_GLOBAL_CFLAGS += -D__BRILLO__
endif
endif

# allow overriding default Java libraries on a per-target basis
ifeq ($(TARGET_DEFAULT_JAVA_LIBRARIES),)
  TARGET_DEFAULT_JAVA_LIBRARIES := core-oj core-libart core-junit ext framework okhttp
endif

# Flags for DEX2OAT
first_non_empty_of_three = $(if $(1),$(1),$(if $(2),$(2),$(3)))
DEX2OAT_TARGET_ARCH := $(TARGET_ARCH)
DEX2OAT_TARGET_CPU_VARIANT := $(call first_non_empty_of_three,$(TARGET_CPU_VARIANT),$(TARGET_ARCH_VARIANT),default)
DEX2OAT_TARGET_INSTRUCTION_SET_FEATURES := default

ifdef TARGET_2ND_ARCH
$(TARGET_2ND_ARCH_VAR_PREFIX)DEX2OAT_TARGET_ARCH := $(TARGET_2ND_ARCH)
$(TARGET_2ND_ARCH_VAR_PREFIX)DEX2OAT_TARGET_CPU_VARIANT := $(call first_non_empty_of_three,$(TARGET_2ND_CPU_VARIANT),$(TARGET_2ND_ARCH_VARIANT),default)
$(TARGET_2ND_ARCH_VAR_PREFIX)DEX2OAT_TARGET_INSTRUCTION_SET_FEATURES := default
endif

# define clang/llvm tools and global flags
include $(BUILD_SYSTEM)/clang/config.mk

# ###############################################################
# Collect a list of the SDK versions that we could compile against
# For use with the LOCAL_SDK_VERSION variable for include $(BUILD_PACKAGE)
# ###############################################################

HISTORICAL_SDK_VERSIONS_ROOT := $(TOPDIR)prebuilts/sdk
HISTORICAL_NDK_VERSIONS_ROOT := $(TOPDIR)prebuilts/ndk

# The path where app can reference the support library resources.
ifdef TARGET_BUILD_APPS
SUPPORT_LIBRARY_ROOT := $(HISTORICAL_SDK_VERSIONS_ROOT)/current/support
else
SUPPORT_LIBRARY_ROOT := frameworks/support
endif

# Historical SDK version N is stored in $(HISTORICAL_SDK_VERSIONS_ROOT)/N.
# The 'current' version is whatever this source tree is.
#
# sgrax     is the opposite of xargs.  It takes the list of args and puts them
#           on each line for sort to process.
# sort -g   is a numeric sort, so 1 2 3 10 instead of 1 10 2 3.

# Numerically sort a list of numbers
# $(1): the list of numbers to be sorted
define numerically_sort
$(shell function sgrax() { \
    while [ -n "$$1" ] ; do echo $$1 ; shift ; done \
    } ; \
    ( sgrax $(1) | sort -g ) )
endef

TARGET_AVAILABLE_SDK_VERSIONS := $(call numerically_sort,\
    $(patsubst $(HISTORICAL_SDK_VERSIONS_ROOT)/%/android.jar,%, \
    $(wildcard $(HISTORICAL_SDK_VERSIONS_ROOT)/*/android.jar)))

# We don't have prebuilt test_current SDK yet.
TARGET_AVAILABLE_SDK_VERSIONS := test_current $(TARGET_AVAILABLE_SDK_VERSIONS)

INTERNAL_PLATFORM_API_FILE := $(TARGET_OUT_COMMON_INTERMEDIATES)/PACKAGING/public_api.txt
INTERNAL_PLATFORM_REMOVED_API_FILE := $(TARGET_OUT_COMMON_INTERMEDIATES)/PACKAGING/removed.txt
INTERNAL_PLATFORM_SYSTEM_API_FILE := $(TARGET_OUT_COMMON_INTERMEDIATES)/PACKAGING/system-api.txt
INTERNAL_PLATFORM_SYSTEM_REMOVED_API_FILE := $(TARGET_OUT_COMMON_INTERMEDIATES)/PACKAGING/system-removed.txt
INTERNAL_PLATFORM_TEST_API_FILE := $(TARGET_OUT_COMMON_INTERMEDIATES)/PACKAGING/test-api.txt
INTERNAL_PLATFORM_TEST_REMOVED_API_FILE := $(TARGET_OUT_COMMON_INTERMEDIATES)/PACKAGING/test-removed.txt

# This is the standard way to name a directory containing prebuilt target
# objects. E.g., prebuilt/$(TARGET_PREBUILT_TAG)/libc.so
TARGET_PREBUILT_TAG := android-$(TARGET_ARCH)
ifdef TARGET_2ND_ARCH
TARGET_2ND_PREBUILT_TAG := android-$(TARGET_2ND_ARCH)
endif

# Set up RS prebuilt variables for compatibility library

RS_PREBUILT_CLCORE := prebuilts/sdk/renderscript/lib/$(TARGET_ARCH)/librsrt_$(TARGET_ARCH).bc
RS_PREBUILT_COMPILER_RT := prebuilts/sdk/renderscript/lib/$(TARGET_ARCH)/libcompiler_rt.a
ifeq (true,$(TARGET_IS_64_BIT))
RS_PREBUILT_LIBPATH := -L prebuilts/ndk/current/platforms/android-21/arch-$(TARGET_ARCH)/usr/lib
else
RS_PREBUILT_LIBPATH := -L prebuilts/ndk/current/platforms/android-9/arch-$(TARGET_ARCH)/usr/lib
endif

# API Level lists for Renderscript Compat lib.
RSCOMPAT_32BIT_ONLY_API_LEVELS := 8 9 10 11 12 13 14 15 16 17 18 19 20
RSCOMPAT_NO_USAGEIO_API_LEVELS := 8 9 10 11 12 13

ifeq ($(JAVA_NOT_REQUIRED),true)
# Remove java and tools from our path so that we make sure nobody uses them.
unexport ANDROID_JAVA_HOME
unexport JAVA_HOME
export ANDROID_BUILD_PATHS:=$(abspath $(BUILD_SYSTEM)/no_java_path):$(ANDROID_BUILD_PATHS)
export PATH:=$(abspath $(BUILD_SYSTEM)/no_java_path):$(PATH)
endif

include $(BUILD_SYSTEM)/dumpvar.mk<|MERGE_RESOLUTION|>--- conflicted
+++ resolved
@@ -563,10 +563,6 @@
 # Turn off jack warnings by default.
 DEFAULT_JACK_EXTRA_ARGS += --verbose error
 
-<<<<<<< HEAD
-JILL := java -jar $(JILL_JAR)
-=======
->>>>>>> c8cfac94
 PROGUARD := external/proguard/bin/proguard.sh
 JAVATAGS := build/tools/java-event-log-tags.py
 RMTYPEDEFS := $(HOST_OUT_EXECUTABLES)/rmtypedefs
