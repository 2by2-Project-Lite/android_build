--- conflicted
+++ resolved
@@ -211,19 +211,17 @@
 # 4.4.2
 $(call add-clean-step, rm -rf $(PRODUCT_OUT)/system/build.prop)
 
-<<<<<<< HEAD
 # "L" and beyond.
 # Make libart the default runtime
 $(call add-clean-step, rm -rf $(PRODUCT_OUT)/system/build.prop)
 
 # Rename persist.sys.dalvik.vm.lib to allow new default
 $(call add-clean-step, rm -rf $(PRODUCT_OUT)/system/build.prop)
-=======
+
 # KKWT development
 $(call add-clean-step, rm -rf $(PRODUCT_OUT)/system/build.prop)
 $(call add-clean-step, rm -rf $(PRODUCT_OUT)/system/app/*)
 $(call add-clean-step, rm -rf $(PRODUCT_OUT)/obj/APPS/*)
->>>>>>> 303d2755
 
 # ************************************************
 # NEWER CLEAN STEPS MUST BE AT THE END OF THE LIST
