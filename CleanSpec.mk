--- conflicted
+++ resolved
@@ -320,16 +320,14 @@
 # an ABI change since the names will mangle differently.
 $(call add-clean-step, rm -rf $(OUT_DIR))
 
-<<<<<<< HEAD
 # 5.1!
 $(call add-clean-step, rm -rf $(PRODUCT_OUT)/system/build.prop)
 $(call add-clean-step, rm -rf $(PRODUCT_OUT)/system/app/*)
 $(call add-clean-step, rm -rf $(PRODUCT_OUT)/obj/APPS/*)
-=======
+
 # Remove ro.product.locale.language/country and add ro.product.locale
 # instead.
 $(call add-clean-step, rm -rf $(PRODUCT_OUT)/system/build.prop)
->>>>>>> 8f5fc9e2
 
 # ************************************************
 # NEWER CLEAN STEPS MUST BE AT THE END OF THE LIST
