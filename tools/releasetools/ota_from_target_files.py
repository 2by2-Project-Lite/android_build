--- conflicted
+++ resolved
@@ -42,16 +42,9 @@
       radio image. This option is only meaningful when -i is specified,
       because a full radio is always included in a full OTA if applicable.
 
-<<<<<<< HEAD
   --full_bootloader
       Similar to --full_radio. When generating an incremental OTA, always
       include a full copy of bootloader image.
-=======
- --full_bootloader
-      When generating an incremental OTA, always include a full copy of
-      bootloader image. This option is only meaningful when -i is specified,
-      because a full bootloader is always included in a full OTA if applicable.
->>>>>>> f4fc29b0
 
   -v  (--verify)
       Remount and verify the checksums of the files written to the
