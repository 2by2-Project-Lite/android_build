#
# Copyright (C) 2013 The Android Open Source Project
#
# Licensed under the Apache License, Version 2.0 (the "License");
# you may not use this file except in compliance with the License.
# You may obtain a copy of the License at
#
#      http://www.apache.org/licenses/LICENSE-2.0
#
# Unless required by applicable law or agreed to in writing, software
# distributed under the License is distributed on an "AS IS" BASIS,
# WITHOUT WARRANTIES OR CONDITIONS OF ANY KIND, either express or implied.
# See the License for the specific language governing permissions and
# limitations under the License.
#

# Base configuration for most consumer android devices.  Do not put
# things that are specific to communication devices (phones, tables,
# etc.) here -- for that, use core.mk.

PRODUCT_BRAND := generic
PRODUCT_DEVICE := generic
PRODUCT_NAME := core

PRODUCT_PACKAGES += \
    BackupRestoreConfirmation \
    CompanionDeviceManager \
    CtsShimPrebuilt \
    CtsShimPrivPrebuilt \
    DownloadProvider \
    ExtShared \
    ExtServices \
    HTMLViewer \
    MediaProvider \
    PackageInstaller \
    SettingsProvider \
    Shell \
    StatementService \
    WallpaperBackup \
    android.hidl.base-V1.0-java \
    android.hidl.manager-V1.0-java \
    bcc \
    bu \
    com.android.future.usb.accessory \
    com.android.location.provider \
    com.android.location.provider.xml \
    com.android.media.remotedisplay \
    com.android.media.remotedisplay.xml \
    com.android.mediadrm.signer \
    com.android.mediadrm.signer.xml \
    drmserver \
    ethernet-service \
    framework-res \
    idmap \
    installd \
    ims-common \
    ip \
    ip-up-vpn \
    ip6tables \
    iptables \
    gatekeeperd \
    keystore \
    keystore.default \
    ld.config.txt \
    ld.mc \
    libaaudio \
    libOpenMAXAL \
    libOpenSLES \
    libdownmix \
    libdrmframework \
    libdrmframework_jni \
    libfilterfw \
    libkeystore \
    libgatekeeper \
    libwebviewchromium_loader \
    libwebviewchromium_plat_support \
    libwilhelm \
    logd \
    make_ext4fs \
    e2fsck \
    resize2fs \
    tune2fs \
    screencap \
    sensorservice \
    telephony-common \
    uiautomator \
    uncrypt \
    voip-common \
    webview \
    webview_zygote \
    wifi-service

PRODUCT_COPY_FILES += \
    frameworks/native/data/etc/android.software.webview.xml:system/etc/permissions/android.software.webview.xml

ifneq (REL,$(PLATFORM_VERSION_CODENAME))
PRODUCT_COPY_FILES += \
    frameworks/native/data/etc/android.software.preview_sdk.xml:system/etc/permissions/android.software.preview_sdk.xml
endif

# The order of PRODUCT_BOOT_JARS matters.
PRODUCT_BOOT_JARS := \
    core-oj \
    core-libart \
    conscrypt \
    okhttp \
    legacy-test \
    bouncycastle \
    ext \
    framework \
    telephony-common \
    voip-common \
    ims-common \
    apache-xml \
    org.apache.http.legacy.boot \
    android.hidl.base-V1.0-java \
    android.hidl.manager-V1.0-java

# The order of PRODUCT_SYSTEM_SERVER_JARS matters.
PRODUCT_SYSTEM_SERVER_JARS := \
    services \
    ethernet-service \
    wifi-service

# The set of packages whose code can be loaded by the system server.
PRODUCT_SYSTEM_SERVER_APPS += \
    SettingsProvider \
    WallpaperBackup

# Adoptable external storage supports both ext4 and f2fs
PRODUCT_PACKAGES += \
    e2fsck \
    make_ext4fs \
    fsck.f2fs \
    make_f2fs \

PRODUCT_DEFAULT_PROPERTY_OVERRIDES += \
    ro.zygote=zygote32
PRODUCT_COPY_FILES += \
    system/core/rootdir/init.zygote32.rc:root/init.zygote32.rc

PRODUCT_COPY_FILES += \
    system/core/rootdir/etc/public.libraries.android.txt:system/etc/public.libraries.txt

<<<<<<< HEAD
# Different dexopt types for different package update/install times.
# On eng builds, make "boot" reasons do pure JIT for faster turnaround.
ifeq (eng,$(TARGET_BUILD_VARIANT))
    PRODUCT_DEFAULT_PROPERTY_OVERRIDES += \
        pm.dexopt.first-boot=verify-at-runtime \
        pm.dexopt.boot=verify-at-runtime
else
    PRODUCT_DEFAULT_PROPERTY_OVERRIDES += \
        pm.dexopt.first-boot=interpret-only \
        pm.dexopt.boot=verify-profile
endif
PRODUCT_DEFAULT_PROPERTY_OVERRIDES += \
    pm.dexopt.install=interpret-only \
    pm.dexopt.bg-dexopt=speed-profile \
    pm.dexopt.ab-ota=speed-profile \
    pm.dexopt.nsys-library=speed \
    pm.dexopt.shared-apk=speed \
    pm.dexopt.forced-dexopt=speed \
    pm.dexopt.core-app=speed

=======
PRODUCT_COPY_FILES += \
    system/core/rootdir/etc/ld.config.txt:system/etc/ld.config.txt
>>>>>>> 225fd805

# Enable boot.oat filtering of compiled classes to reduce boot.oat size. b/28026683
PRODUCT_COPY_FILES += $(call add-to-product-copy-files-if-exists,\
    frameworks/base/compiled-classes-phone:system/etc/compiled-classes)

$(call inherit-product, $(SRC_TARGET_DIR)/product/runtime_libart.mk)
$(call inherit-product, $(SRC_TARGET_DIR)/product/base.mk)<|MERGE_RESOLUTION|>--- conflicted
+++ resolved
@@ -142,32 +142,6 @@
 PRODUCT_COPY_FILES += \
     system/core/rootdir/etc/public.libraries.android.txt:system/etc/public.libraries.txt
 
-<<<<<<< HEAD
-# Different dexopt types for different package update/install times.
-# On eng builds, make "boot" reasons do pure JIT for faster turnaround.
-ifeq (eng,$(TARGET_BUILD_VARIANT))
-    PRODUCT_DEFAULT_PROPERTY_OVERRIDES += \
-        pm.dexopt.first-boot=verify-at-runtime \
-        pm.dexopt.boot=verify-at-runtime
-else
-    PRODUCT_DEFAULT_PROPERTY_OVERRIDES += \
-        pm.dexopt.first-boot=interpret-only \
-        pm.dexopt.boot=verify-profile
-endif
-PRODUCT_DEFAULT_PROPERTY_OVERRIDES += \
-    pm.dexopt.install=interpret-only \
-    pm.dexopt.bg-dexopt=speed-profile \
-    pm.dexopt.ab-ota=speed-profile \
-    pm.dexopt.nsys-library=speed \
-    pm.dexopt.shared-apk=speed \
-    pm.dexopt.forced-dexopt=speed \
-    pm.dexopt.core-app=speed
-
-=======
-PRODUCT_COPY_FILES += \
-    system/core/rootdir/etc/ld.config.txt:system/etc/ld.config.txt
->>>>>>> 225fd805
-
 # Enable boot.oat filtering of compiled classes to reduce boot.oat size. b/28026683
 PRODUCT_COPY_FILES += $(call add-to-product-copy-files-if-exists,\
     frameworks/base/compiled-classes-phone:system/etc/compiled-classes)
