--- conflicted
+++ resolved
@@ -15,10 +15,6 @@
 /dev/qemu_.*                 u:object_r:qemu_device:s0
 /dev/ttyGF[0-9]*             u:object_r:serial_device:s0
 /dev/ttyS2                   u:object_r:console_device:s0
-<<<<<<< HEAD
-/sys/qemu_trace(/.*)?        u:object_r:sysfs_writable:s0
-=======
->>>>>>> 66b8b530
 /vendor/bin/init\.ranchu-core\.sh u:object_r:goldfish_setup_exec:s0
 /vendor/bin/init\.ranchu-net\.sh u:object_r:goldfish_setup_exec:s0
 /vendor/bin/qemu-props       u:object_r:qemu_props_exec:s0
